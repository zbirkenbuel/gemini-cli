--- conflicted
+++ resolved
@@ -18,6 +18,7 @@
 import { isWorkspaceTrusted } from '../trustedFolders.js';
 import { ExtensionUpdateState } from '../../ui/state/extensions.js';
 import { createExtension } from '../../test-utils/createExtension.js';
+import { ExtensionEnablementManager } from './extensionEnablement.js';
 
 const mockGit = {
   clone: vi.fn(),
@@ -126,23 +127,11 @@
         );
       });
       mockGit.getRemotes.mockResolvedValue([{ name: 'origin' }]);
-<<<<<<< HEAD
       const extension = loadExtension({
         extensionDir: targetExtDir,
         workspaceDir: tempWorkspaceDir,
-      })!;
-=======
-      const extension = annotateActiveExtensions(
-        [
-          loadExtension({
-            extensionDir: targetExtDir,
-            workspaceDir: tempWorkspaceDir,
-          })!,
-        ],
-        process.cwd(),
-        new ExtensionEnablementManager(),
-      )[0];
->>>>>>> d52ec522
+        extensionEnablementManager: new ExtensionEnablementManager(),
+      })!;
       const updateInfo = await updateExtension(
         extension,
         tempHomeDir,
@@ -190,23 +179,11 @@
       mockGit.getRemotes.mockResolvedValue([{ name: 'origin' }]);
 
       const dispatch = vi.fn();
-<<<<<<< HEAD
       const extension = loadExtension({
         extensionDir,
         workspaceDir: tempWorkspaceDir,
-      })!;
-=======
-      const extension = annotateActiveExtensions(
-        [
-          loadExtension({
-            extensionDir,
-            workspaceDir: tempWorkspaceDir,
-          })!,
-        ],
-        process.cwd(),
-        new ExtensionEnablementManager(),
-      )[0];
->>>>>>> d52ec522
+        extensionEnablementManager: new ExtensionEnablementManager(),
+      })!;
       await updateExtension(
         extension,
         tempHomeDir,
@@ -247,23 +224,11 @@
       mockGit.getRemotes.mockResolvedValue([{ name: 'origin' }]);
 
       const dispatch = vi.fn();
-<<<<<<< HEAD
       const extension = loadExtension({
         extensionDir,
         workspaceDir: tempWorkspaceDir,
-      })!;
-=======
-      const extension = annotateActiveExtensions(
-        [
-          loadExtension({
-            extensionDir,
-            workspaceDir: tempWorkspaceDir,
-          })!,
-        ],
-        process.cwd(),
-        new ExtensionEnablementManager(),
-      )[0];
->>>>>>> d52ec522
+        extensionEnablementManager: new ExtensionEnablementManager(),
+      })!;
       await expect(
         updateExtension(
           extension,
@@ -302,23 +267,11 @@
           type: 'git',
         },
       });
-<<<<<<< HEAD
       const extension = loadExtension({
         extensionDir,
         workspaceDir: tempWorkspaceDir,
-      })!;
-=======
-      const extension = annotateActiveExtensions(
-        [
-          loadExtension({
-            extensionDir,
-            workspaceDir: tempWorkspaceDir,
-          })!,
-        ],
-        process.cwd(),
-        new ExtensionEnablementManager(),
-      )[0];
->>>>>>> d52ec522
+        extensionEnablementManager: new ExtensionEnablementManager(),
+      })!;
 
       mockGit.getRemotes.mockResolvedValue([
         { name: 'origin', refs: { fetch: 'https://some.git/repo' } },
@@ -351,23 +304,11 @@
           type: 'git',
         },
       });
-<<<<<<< HEAD
       const extension = loadExtension({
         extensionDir,
         workspaceDir: tempWorkspaceDir,
-      })!;
-=======
-      const extension = annotateActiveExtensions(
-        [
-          loadExtension({
-            extensionDir,
-            workspaceDir: tempWorkspaceDir,
-          })!,
-        ],
-        process.cwd(),
-        new ExtensionEnablementManager(),
-      )[0];
->>>>>>> d52ec522
+        extensionEnablementManager: new ExtensionEnablementManager(),
+      })!;
 
       mockGit.getRemotes.mockResolvedValue([
         { name: 'origin', refs: { fetch: 'https://some.git/repo' } },
@@ -404,23 +345,11 @@
         version: '1.0.0',
         installMetadata: { source: sourceExtensionDir, type: 'local' },
       });
-<<<<<<< HEAD
       const extension = loadExtension({
         extensionDir: installedExtensionDir,
         workspaceDir: tempWorkspaceDir,
-      })!;
-=======
-      const extension = annotateActiveExtensions(
-        [
-          loadExtension({
-            extensionDir: installedExtensionDir,
-            workspaceDir: tempWorkspaceDir,
-          })!,
-        ],
-        process.cwd(),
-        new ExtensionEnablementManager(),
-      )[0];
->>>>>>> d52ec522
+        extensionEnablementManager: new ExtensionEnablementManager(),
+      })!;
       const dispatch = vi.fn();
       await checkForAllExtensionUpdates(
         [extension],
@@ -450,23 +379,11 @@
         version: '1.0.0',
         installMetadata: { source: sourceExtensionDir, type: 'local' },
       });
-<<<<<<< HEAD
       const extension = loadExtension({
         extensionDir: installedExtensionDir,
         workspaceDir: tempWorkspaceDir,
-      })!;
-=======
-      const extension = annotateActiveExtensions(
-        [
-          loadExtension({
-            extensionDir: installedExtensionDir,
-            workspaceDir: tempWorkspaceDir,
-          })!,
-        ],
-        process.cwd(),
-        new ExtensionEnablementManager(),
-      )[0];
->>>>>>> d52ec522
+        extensionEnablementManager: new ExtensionEnablementManager(),
+      })!;
       const dispatch = vi.fn();
       await checkForAllExtensionUpdates(
         [extension],
@@ -492,23 +409,11 @@
           type: 'git',
         },
       });
-<<<<<<< HEAD
       const extension = loadExtension({
         extensionDir,
         workspaceDir: tempWorkspaceDir,
-      })!;
-=======
-      const extension = annotateActiveExtensions(
-        [
-          loadExtension({
-            extensionDir,
-            workspaceDir: tempWorkspaceDir,
-          })!,
-        ],
-        process.cwd(),
-        new ExtensionEnablementManager(),
-      )[0];
->>>>>>> d52ec522
+        extensionEnablementManager: new ExtensionEnablementManager(),
+      })!;
 
       mockGit.getRemotes.mockRejectedValue(new Error('Git error'));
 
